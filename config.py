--- conflicted
+++ resolved
@@ -1,407 +1,208 @@
-<<<<<<< HEAD
-"""
-配置文件 - 存储所有配置参数
-"""
-IS_DEBUG = False
-
-# ==============================================================================
-# 摄像头配置
-# ==============================================================================
-CAMERA_INDEX = 0                # 摄像头索引
-CAMERA_FPS = 60                 # 摄像头帧率设置
-CAMERA_FRAME_WIDTH = 640        # 摄像头帧宽度
-CAMERA_FRAME_HEIGHT = 360       # 摄像头帧高度
-
-# ==============================================================================
-# 连接配置
-# ==============================================================================
-CONNECTION_TYPE = 'socket'      # 连接类型：'socket' 或 'bluetooth'
-SOCKET_HOST = '127.0.0.1'  # Socket 主机地址
-SOCKET_PORT = 65432             # Socket 端口号
-BLUETOOTH_MAC = 'XX:XX:XX:XX:XX:XX'  # 蓝牙MAC地址
-BLUETOOTH_PORT = 4              # 蓝牙RFCOMM端口
-
-# ==============================================================================
-# 手势检测配置
-# ==============================================================================
-HAND_DETECTION_CONFIG = {
-    'static_mode': False,      # 是否使用静态模式
-    'max_hands': 1,           # 最大检测手数
-    'model_complexity': 1,    # 模型复杂度 (0-2)
-    'detection_confidence': 0.5,        # 检测置信度
-    'min_tracking_confidence': 0.5      # 最小跟踪置信度
-}
-
-# ==============================================================================
-# 手势识别参数配置
-# ==============================================================================
-GESTURE_CONFIG = {
-    # --------------------------------------------------------------------------
-    # 动态手势配置
-    # --------------------------------------------------------------------------
-    
-    # 握拳到张开手势
-    'hand_open': {
-        'history_length': 10,
-        'variance_change_percent': 50,
-        'distance_multiplier': 1.5,
-        'cooldown_frames': 20       # 冷却期帧数
-    },
-    
-    # 张开到握拳手势
-    'hand_close': {
-        'history_length': 10,
-        'variance_change_percent': 40,
-        'distance_multiplier': 0.7,
-        'fist_hold_frames': 30,  # 握拳状态需要保持的帧数
-        'cooldown_frames': 30,   # 冷却期帧数
-        # 抗抖动和稳定性配置
-        'jitter_tolerance_frames': 3,    # 允许连续多少帧的误判而不重置状态
-        'trajectory_smoothing': {
-            'enable_smoothing': True,     # 启用轨迹平滑
-            'smoothing_window': 5,        # 平滑窗口大小（点数）
-            'smoothing_weight': 0.3,      # 新位置权重（低通滤波器系数）
-        },
-        'tracking_config': {
-            'enable_tracking': True,        # 启用轨迹追踪
-            'debounce_frames': 5,          # 去抖帧数
-            'max_trail_points': 100,       # 最大轨迹点数
-            'trail_thickness': 3,          # 轨迹线粗细
-            'trail_alpha': 0.7,            # 轨迹透明度
-            # 命令行轨迹输出配置
-            'enable_console_output': True, # 启用命令行轨迹变化输出
-            'output_interval_frames': 3,   # 输出间隔帧数（回报率控制）
-            'movement_threshold': 5,       # 移动阈值（像素），小于此值不输出
-            'output_format': 'simple',       # 输出格式：'json' 或 'simple'
-        }
-    },
-    
-    # 手左右挥动手势
-    'hand_swipe': {
-        'history_length': 15,
-        'min_distance_percent': 0.5,       # 最小移动距离百分比（相对于手掌基准长度）
-        'min_movement_frames': 15,          # 最小连续移动帧数
-        'cooldown_frames': 10               # 冷却期帧数
-    },
-    
-    # 双指滑动手势
-    'two_finger_swipe': {
-        'history_length': 12,
-        'min_distance_percent': 0.2,       # 降低最小移动距离百分比
-        'min_movement_frames': 6,           # 降低最小连续移动帧数
-        'finger_distance_threshold': 0.25,  # 放宽食指中指并拢阈值
-        'cooldown_frames': 20               # 冷却期帧数
-    },
-    
-    # 手掌翻转手势
-    'hand_flip': {
-        'history_length': 20,
-        'max_movement_percent': 0.15,      # 最大移动距离百分比（相对于手掌基准长度）
-        'min_flip_frames': 10,             # 翻转检测的最小帧数
-        'cooldown_frames': 30              # 冷却期帧数
-    },
-    
-    # --------------------------------------------------------------------------
-    # 静态手势配置
-    # --------------------------------------------------------------------------
-    
-    # 数字一手势
-    'finger_count_one': {
-        'distance_threshold_percent': 0.6,  # 手指伸展阈值（相对于手掌基准长度）
-        'required_frames': 15,              # 需要连续检测的帧数
-        'debounce_frames': 5                # 去抖帧数（连续多少帧检测不到才结束）
-    },
-    
-    # 数字二手势
-    'finger_count_two': {
-        'distance_threshold_percent': 0.6,  # 手指伸展阈值（相对于手掌基准长度）
-        'required_frames': 15,              # 需要连续检测的帧数
-        'debounce_frames': 5                # 去抖帧数（连续多少帧检测不到才结束）
-    },
-    
-    # 数字三手势
-    'finger_count_three': {
-        'distance_threshold_percent': 0.6,  # 手指伸展阈值（相对于手掌基准长度）
-        'required_frames': 15,              # 需要连续检测的帧数
-        'debounce_frames': 5                # 去抖帧数（连续多少帧检测不到才结束）
-    },
-    
-    # 竖大拇指
-    'thumbs_up': {
-        'thumb_distance_threshold': 0.6,        # 大拇指指尖距离掌心阈值（百分比）
-        'other_fingers_threshold': 0.45,        # 其他手指指尖距离掌心阈值（百分比）
-        'thumb_angle_threshold': 45.0,          # 大拇指角度阈值（度）
-        'thumb_isolation_threshold': 0.5,       # 大拇指与其他手指PIP最小距离阈值（百分比）
-        'required_frames': 15,                  # 需要连续检测的帧数
-        'debounce_frames': 5                    # 去抖帧数（连续多少帧检测不到才结束）
-    },
-
-    # 倒竖大拇指
-    'thumbs_down': {
-        'thumb_distance_threshold': 0.6,        # 大拇指指尖距离掌心阈值（百分比）
-        'other_fingers_threshold': 0.45,        # 其他手指指尖距离掌心阈值（百分比）
-        'thumb_angle_threshold': 45.0,          # 大拇指角度阈值（度）
-        'thumb_isolation_threshold': 0.5,       # 大拇指与其他手指PIP最小距离阈值（百分比）
-        'required_frames': 15,                  # 需要连续检测的帧数
-        'debounce_frames': 5                    # 去抖帧数（连续多少帧检测不到才结束）
-    }
-}
-
-# ==============================================================================
-# 手势类型定义
-# ==============================================================================
-GESTURE_TYPES = {
-    'static_gestures': ['FingerCountOne', 'FingerCountTwo', 'FingerCountThree', 'ThumbsUp', 'ThumbsDown'],
-    'tracker_gestures': ['HandClose'],
-    'dynamic_gestures': ['HandOpen', 'HandClose', 'HandSwipe', 'HandFlip'],
-    'confidence_threshold_for_update': 5.0  # 静态手势置信度变化阈值
-}
-
-# ==============================================================================
-# 显示配置
-# ==============================================================================
-DISPLAY_CONFIG = {
-    'window_name': 'Hand Gesture Detection',
-    'show_palm_center': True,
-    'show_landmarks': True,
-    'flip_image': True,                 # cvzone的flipType参数
-    'show_camera_window': True,         # 是否显示摄像头识别画面
-    'gesture_message_duration': 15,     # 帧数
-    'show_fps': True,                   # 显示FPS
-    'fps_update_interval': 10,          # FPS更新间隔（帧数）
-    
-    # 手势输出配置
-    'gesture_output': {
-        'enable_console_output': True,   # 启用命令行输出
-        'console_format': 'json',      # 命令行输出格式：'simple' 或 'json'
-        'enable_socket_output': True,   # 启用Socket输出（默认关闭）
-        'socket_format': 'json',       # Socket输出格式：'simple' 或 'json'
-        
-        # 静态手势输出频率控制
-        'static_gesture_output_interval': 20,  # 静态手势输出间隔（帧数）
-    }
-}
-
-# ==============================================================================
-# 颜色配置 (BGR格式)
-# ==============================================================================
-COLORS = {
-    'palm_center': (0, 255, 255),      # 黄色
-    'text_primary': (255, 0, 0),       # 蓝色
-    'text_secondary': (0, 0, 255),     # 红色
-    'gesture_message': (0, 255, 0),    # 绿色
-    'palm_info': (0, 255, 255),        # 青色
-    'fps_text': (255, 255, 255),       # 白色 - FPS文本颜色
-    'fist_trail': (0, 255, 255),       # 青色 - 握拳轨迹颜色
-    'fist_center': (0, 0, 255),        # 红色 - 握拳时掌心颜色
-}
-=======
-"""
-配置文件 - 存储所有配置参数
-"""
-IS_DEBUG = False
-
-# ==============================================================================
-# 摄像头配置
-# ==============================================================================
-# 本地摄像头配置
-CAMERA_INDEX = 0                # 摄像头索引
-CAMERA_FPS = 60                 # 摄像头帧率设置
-CAMERA_FRAME_WIDTH = 640        # 摄像头帧宽度
-CAMERA_FRAME_HEIGHT = 360       # 摄像头帧高度
-
-# IP摄像头配置 (远程摄像头)
-USE_IP_CAMERA = True            # 是否使用IP摄像头 (True: 使用远程摄像头, False: 使用本地摄像头)
-IP_CAMERA_URL = "http://10.162.94.65:8080"  # IP摄像头URL (例如小米平板的IP Webcam地址)
-
-# 提示：如何设置IP摄像头
-# 1. 在Android设备(如小米平板)安装 "IP Webcam" 应用
-# 2. 启动应用，记下显示的IP地址和端口
-# 3. 将上面的 IP_CAMERA_URL 改为对应的地址
-# 4. 将 USE_IP_CAMERA 设置为 True
-# 例如: IP_CAMERA_URL = "http://192.168.31.123:8080"
-
-# ==============================================================================
-# 连接配置
-# ==============================================================================
-CONNECTION_TYPE = 'serial'      # 连接模式：'socket' 或 'serial'
-SOCKET_HOST = '127.0.0.1'       # Socket 主机地址
-SOCKET_PORT = 65432             # Socket 端口号
-BLUETOOTH_MAC = 'XX:XX:XX:XX:XX:XX'  # 蓝牙MAC地址
-BLUETOOTH_PORT = 4              # 蓝牙RFCOMM端口
-
-# ==============================================================================
-# 手势检测配置
-# ==============================================================================
-HAND_DETECTION_CONFIG = {
-    'static_mode': False,      # 是否使用静态模式
-    'max_hands': 1,           # 最大检测手数
-    'model_complexity': 1,    # 模型复杂度 (0-2)
-    'detection_confidence': 0.5,        # 检测置信度
-    'min_tracking_confidence': 0.5      # 最小跟踪置信度
-}
-
-# ==============================================================================
-# 手势识别参数配置
-# ==============================================================================
-GESTURE_CONFIG = {
-    # --------------------------------------------------------------------------
-    # 动态手势配置
-    # --------------------------------------------------------------------------
-    
-    # 握拳到张开手势
-    'hand_open': {
-        'history_length': 10,
-        'variance_change_percent': 50,
-        'distance_multiplier': 1.5,
-        'cooldown_frames': 20       # 冷却期帧数
-    },
-    
-    # 张开到握拳手势
-    'hand_close': {
-        'history_length': 10,
-        'variance_change_percent': 40,
-        'distance_multiplier': 0.7,
-        'fist_hold_frames': 30,  # 握拳状态需要保持的帧数
-        'cooldown_frames': 30,   # 冷却期帧数
-        # 抗抖动和稳定性配置
-        'jitter_tolerance_frames': 3,    # 允许连续多少帧的误判而不重置状态
-        'trajectory_smoothing': {
-            'enable_smoothing': True,     # 启用轨迹平滑
-            'smoothing_window': 5,        # 平滑窗口大小（点数）
-            'smoothing_weight': 0.3,      # 新位置权重（低通滤波器系数）
-        },
-        'tracking_config': {
-            'enable_tracking': True,        # 启用轨迹追踪
-            'debounce_frames': 5,          # 去抖帧数
-            'max_trail_points': 100,       # 最大轨迹点数
-            'trail_thickness': 3,          # 轨迹线粗细
-            'trail_alpha': 0.7,            # 轨迹透明度
-            # 命令行轨迹输出配置
-            'enable_console_output': True, # 启用命令行轨迹变化输出
-            'output_interval_frames': 3,   # 输出间隔帧数（回报率控制）
-            'movement_threshold': 5,       # 移动阈值（像素），小于此值不输出
-            'output_format': 'simple',       # 输出格式：'json' 或 'simple'
-        }
-    },
-    
-    # 手左右挥动手势
-    'hand_swipe': {
-        'history_length': 15,
-        'min_distance_percent': 0.5,       # 最小移动距离百分比（相对于手掌基准长度）
-        'min_movement_frames': 15,          # 最小连续移动帧数
-        'cooldown_frames': 10               # 冷却期帧数
-    },
-    
-    # 双指滑动手势
-    'two_finger_swipe': {
-        'history_length': 12,
-        'min_distance_percent': 0.2,       # 降低最小移动距离百分比
-        'min_movement_frames': 6,           # 降低最小连续移动帧数
-        'finger_distance_threshold': 0.25,  # 放宽食指中指并拢阈值
-        'cooldown_frames': 20               # 冷却期帧数
-    },
-    
-    # 手掌翻转手势
-    'hand_flip': {
-        'history_length': 20,
-        'max_movement_percent': 0.15,      # 最大移动距离百分比（相对于手掌基准长度）
-        'min_flip_frames': 10,             # 翻转检测的最小帧数
-        'cooldown_frames': 30              # 冷却期帧数
-    },
-    
-    # --------------------------------------------------------------------------
-    # 静态手势配置
-    # --------------------------------------------------------------------------
-    
-    # 数字一手势
-    'finger_count_one': {
-        'distance_threshold_percent': 0.6,  # 手指伸展阈值（相对于手掌基准长度）
-        'required_frames': 15,              # 需要连续检测的帧数
-        'debounce_frames': 5                # 去抖帧数（连续多少帧检测不到才结束）
-    },
-    
-    # 数字二手势
-    'finger_count_two': {
-        'distance_threshold_percent': 0.6,  # 手指伸展阈值（相对于手掌基准长度）
-        'required_frames': 15,              # 需要连续检测的帧数
-        'debounce_frames': 5                # 去抖帧数（连续多少帧检测不到才结束）
-    },
-    
-    # 数字三手势
-    'finger_count_three': {
-        'distance_threshold_percent': 0.6,  # 手指伸展阈值（相对于手掌基准长度）
-        'required_frames': 15,              # 需要连续检测的帧数
-        'debounce_frames': 5                # 去抖帧数（连续多少帧检测不到才结束）
-    },
-    
-    # 竖大拇指
-    'thumbs_up': {
-        'thumb_distance_threshold': 0.6,        # 大拇指指尖距离掌心阈值（百分比）
-        'other_fingers_threshold': 0.45,        # 其他手指指尖距离掌心阈值（百分比）
-        'thumb_angle_threshold': 45.0,          # 大拇指角度阈值（度）
-        'thumb_isolation_threshold': 0.5,       # 大拇指与其他手指PIP最小距离阈值（百分比）
-        'required_frames': 15,                  # 需要连续检测的帧数
-        'debounce_frames': 5                    # 去抖帧数（连续多少帧检测不到才结束）
-    },
-
-    # 倒竖大拇指
-    'thumbs_down': {
-        'thumb_distance_threshold': 0.6,        # 大拇指指尖距离掌心阈值（百分比）
-        'other_fingers_threshold': 0.45,        # 其他手指指尖距离掌心阈值（百分比）
-        'thumb_angle_threshold': 45.0,          # 大拇指角度阈值（度）
-        'thumb_isolation_threshold': 0.5,       # 大拇指与其他手指PIP最小距离阈值（百分比）
-        'required_frames': 15,                  # 需要连续检测的帧数
-        'debounce_frames': 5                    # 去抖帧数（连续多少帧检测不到才结束）
-    }
-}
-
-# ==============================================================================
-# 手势类型定义
-# ==============================================================================
-GESTURE_TYPES = {
-    'static_gestures': ['FingerCountOne', 'FingerCountTwo', 'FingerCountThree', 'ThumbsUp', 'ThumbsDown'],
-    'tracker_gestures': ['HandClose'],
-    'dynamic_gestures': ['HandOpen', 'HandClose', 'HandSwipe', 'HandFlip'],
-    'confidence_threshold_for_update': 5.0  # 静态手势置信度变化阈值
-}
-
-# ==============================================================================
-# 显示配置
-# ==============================================================================
-DISPLAY_CONFIG = {
-    'window_name': 'Hand Gesture Detection',
-    'show_palm_center': True,
-    'show_landmarks': True,
-    'flip_image': True,                 # cvzone的flipType参数
-    'show_camera_window': True,         # 是否显示摄像头识别画面
-    'gesture_message_duration': 15,     # 帧数
-    'show_fps': True,                   # 显示FPS
-    'fps_update_interval': 10,          # FPS更新间隔（帧数）
-    
-    # 手势输出配置
-    'gesture_output': {
-        'enable_console_output': True,   # 启用命令行输出
-        'console_format': 'json',      # 命令行输出格式：'simple' 或 'json'
-        'enable_socket_output': True,   # 启用Socket输出（默认关闭）
-        'socket_format': 'json',       # Socket输出格式：'simple' 或 'json'
-        
-        # 静态手势输出频率控制
-        'static_gesture_output_interval': 20,  # 静态手势输出间隔（帧数）
-    }
-}
-
-# ==============================================================================
-# 颜色配置 (BGR格式)
-# ==============================================================================
-COLORS = {
-    'palm_center': (0, 255, 255),      # 黄色
-    'text_primary': (255, 0, 0),       # 蓝色
-    'text_secondary': (0, 0, 255),     # 红色
-    'gesture_message': (0, 255, 0),    # 绿色
-    'palm_info': (0, 255, 255),        # 青色
-    'fps_text': (255, 255, 255),       # 白色 - FPS文本颜色
-    'fist_trail': (0, 255, 255),       # 青色 - 握拳轨迹颜色
-    'fist_center': (0, 0, 255),        # 红色 - 握拳时掌心颜色
-}
->>>>>>> 07876f1d
+"""
+配置文件 - 存储所有配置参数
+"""
+IS_DEBUG = False
+
+# ==============================================================================
+# 摄像头配置
+# ==============================================================================
+# 本地摄像头配置
+CAMERA_INDEX = 0                # 摄像头索引
+CAMERA_FPS = 60                 # 摄像头帧率设置
+CAMERA_FRAME_WIDTH = 640        # 摄像头帧宽度
+CAMERA_FRAME_HEIGHT = 360       # 摄像头帧高度
+
+# IP摄像头配置 (远程摄像头)
+USE_IP_CAMERA = True            # 是否使用IP摄像头 (True: 使用远程摄像头, False: 使用本地摄像头)
+IP_CAMERA_URL = "http://10.162.94.65:8080"  # IP摄像头URL (例如小米平板的IP Webcam地址)
+
+# 提示：如何设置IP摄像头
+# 1. 在Android设备(如小米平板)安装 "IP Webcam" 应用
+# 2. 启动应用，记下显示的IP地址和端口
+# 3. 将上面的 IP_CAMERA_URL 改为对应的地址
+# 4. 将 USE_IP_CAMERA 设置为 True
+# 例如: IP_CAMERA_URL = "http://192.168.31.123:8080"
+
+# ==============================================================================
+# 连接配置
+# ==============================================================================
+CONNECTION_TYPE = 'socket'      # 连接类型：'socket' 或 'bluetooth'
+SOCKET_HOST = '127.0.0.1'  # Socket 主机地址
+SOCKET_PORT = 65432             # Socket 端口号
+BLUETOOTH_MAC = 'XX:XX:XX:XX:XX:XX'  # 蓝牙MAC地址
+BLUETOOTH_PORT = 4              # 蓝牙RFCOMM端口
+
+# ==============================================================================
+# 手势检测配置
+# ==============================================================================
+HAND_DETECTION_CONFIG = {
+    'static_mode': False,      # 是否使用静态模式
+    'max_hands': 1,           # 最大检测手数
+    'model_complexity': 1,    # 模型复杂度 (0-2)
+    'detection_confidence': 0.5,        # 检测置信度
+    'min_tracking_confidence': 0.5      # 最小跟踪置信度
+}
+
+# ==============================================================================
+# 手势识别参数配置
+# ==============================================================================
+GESTURE_CONFIG = {
+    # --------------------------------------------------------------------------
+    # 动态手势配置
+    # --------------------------------------------------------------------------
+    
+    # 握拳到张开手势
+    'hand_open': {
+        'history_length': 10,
+        'variance_change_percent': 50,
+        'distance_multiplier': 1.5,
+        'cooldown_frames': 20       # 冷却期帧数
+    },
+    
+    # 张开到握拳手势
+    'hand_close': {
+        'history_length': 10,
+        'variance_change_percent': 40,
+        'distance_multiplier': 0.7,
+        'fist_hold_frames': 30,  # 握拳状态需要保持的帧数
+        'cooldown_frames': 30,   # 冷却期帧数
+        # 抗抖动和稳定性配置
+        'jitter_tolerance_frames': 3,    # 允许连续多少帧的误判而不重置状态
+        'trajectory_smoothing': {
+            'enable_smoothing': True,     # 启用轨迹平滑
+            'smoothing_window': 5,        # 平滑窗口大小（点数）
+            'smoothing_weight': 0.3,      # 新位置权重（低通滤波器系数）
+        },
+        'tracking_config': {
+            'enable_tracking': True,        # 启用轨迹追踪
+            'debounce_frames': 5,          # 去抖帧数
+            'max_trail_points': 100,       # 最大轨迹点数
+            'trail_thickness': 3,          # 轨迹线粗细
+            'trail_alpha': 0.7,            # 轨迹透明度
+            # 命令行轨迹输出配置
+            'enable_console_output': True, # 启用命令行轨迹变化输出
+            'output_interval_frames': 3,   # 输出间隔帧数（回报率控制）
+            'movement_threshold': 5,       # 移动阈值（像素），小于此值不输出
+            'output_format': 'simple',       # 输出格式：'json' 或 'simple'
+        }
+    },
+    
+    # 手左右挥动手势
+    'hand_swipe': {
+        'history_length': 15,
+        'min_distance_percent': 0.5,       # 最小移动距离百分比（相对于手掌基准长度）
+        'min_movement_frames': 15,          # 最小连续移动帧数
+        'cooldown_frames': 10               # 冷却期帧数
+    },
+    
+    # 双指滑动手势
+    'two_finger_swipe': {
+        'history_length': 12,
+        'min_distance_percent': 0.2,       # 降低最小移动距离百分比
+        'min_movement_frames': 6,           # 降低最小连续移动帧数
+        'finger_distance_threshold': 0.25,  # 放宽食指中指并拢阈值
+        'cooldown_frames': 20               # 冷却期帧数
+    },
+    
+    # 手掌翻转手势
+    'hand_flip': {
+        'history_length': 20,
+        'max_movement_percent': 0.15,      # 最大移动距离百分比（相对于手掌基准长度）
+        'min_flip_frames': 10,             # 翻转检测的最小帧数
+        'cooldown_frames': 30              # 冷却期帧数
+    },
+    
+    # --------------------------------------------------------------------------
+    # 静态手势配置
+    # --------------------------------------------------------------------------
+    
+    # 数字一手势
+    'finger_count_one': {
+        'distance_threshold_percent': 0.6,  # 手指伸展阈值（相对于手掌基准长度）
+        'required_frames': 15,              # 需要连续检测的帧数
+        'debounce_frames': 5                # 去抖帧数（连续多少帧检测不到才结束）
+    },
+    
+    # 数字二手势
+    'finger_count_two': {
+        'distance_threshold_percent': 0.6,  # 手指伸展阈值（相对于手掌基准长度）
+        'required_frames': 15,              # 需要连续检测的帧数
+        'debounce_frames': 5                # 去抖帧数（连续多少帧检测不到才结束）
+    },
+    
+    # 数字三手势
+    'finger_count_three': {
+        'distance_threshold_percent': 0.6,  # 手指伸展阈值（相对于手掌基准长度）
+        'required_frames': 15,              # 需要连续检测的帧数
+        'debounce_frames': 5                # 去抖帧数（连续多少帧检测不到才结束）
+    },
+    
+    # 竖大拇指
+    'thumbs_up': {
+        'thumb_distance_threshold': 0.6,        # 大拇指指尖距离掌心阈值（百分比）
+        'other_fingers_threshold': 0.45,        # 其他手指指尖距离掌心阈值（百分比）
+        'thumb_angle_threshold': 45.0,          # 大拇指角度阈值（度）
+        'thumb_isolation_threshold': 0.5,       # 大拇指与其他手指PIP最小距离阈值（百分比）
+        'required_frames': 15,                  # 需要连续检测的帧数
+        'debounce_frames': 5                    # 去抖帧数（连续多少帧检测不到才结束）
+    },
+
+    # 倒竖大拇指
+    'thumbs_down': {
+        'thumb_distance_threshold': 0.6,        # 大拇指指尖距离掌心阈值（百分比）
+        'other_fingers_threshold': 0.45,        # 其他手指指尖距离掌心阈值（百分比）
+        'thumb_angle_threshold': 45.0,          # 大拇指角度阈值（度）
+        'thumb_isolation_threshold': 0.5,       # 大拇指与其他手指PIP最小距离阈值（百分比）
+        'required_frames': 15,                  # 需要连续检测的帧数
+        'debounce_frames': 5                    # 去抖帧数（连续多少帧检测不到才结束）
+    }
+}
+
+# ==============================================================================
+# 手势类型定义
+# ==============================================================================
+GESTURE_TYPES = {
+    'static_gestures': ['FingerCountOne', 'FingerCountTwo', 'FingerCountThree', 'ThumbsUp', 'ThumbsDown'],
+    'tracker_gestures': ['HandClose'],
+    'dynamic_gestures': ['HandOpen', 'HandClose', 'HandSwipe', 'HandFlip'],
+    'confidence_threshold_for_update': 5.0  # 静态手势置信度变化阈值
+}
+
+# ==============================================================================
+# 显示配置
+# ==============================================================================
+DISPLAY_CONFIG = {
+    'window_name': 'Hand Gesture Detection',
+    'show_palm_center': True,
+    'show_landmarks': True,
+    'flip_image': True,                 # cvzone的flipType参数
+    'show_camera_window': True,         # 是否显示摄像头识别画面
+    'gesture_message_duration': 15,     # 帧数
+    'show_fps': True,                   # 显示FPS
+    'fps_update_interval': 10,          # FPS更新间隔（帧数）
+    
+    # 手势输出配置
+    'gesture_output': {
+        'enable_console_output': True,   # 启用命令行输出
+        'console_format': 'json',      # 命令行输出格式：'simple' 或 'json'
+        'enable_socket_output': True,   # 启用Socket输出（默认关闭）
+        'socket_format': 'json',       # Socket输出格式：'simple' 或 'json'
+        
+        # 静态手势输出频率控制
+        'static_gesture_output_interval': 20,  # 静态手势输出间隔（帧数）
+    }
+}
+
+# ==============================================================================
+# 颜色配置 (BGR格式)
+# ==============================================================================
+COLORS = {
+    'palm_center': (0, 255, 255),      # 黄色
+    'text_primary': (255, 0, 0),       # 蓝色
+    'text_secondary': (0, 0, 255),     # 红色
+    'gesture_message': (0, 255, 0),    # 绿色
+    'palm_info': (0, 255, 255),        # 青色
+    'fps_text': (255, 255, 255),       # 白色 - FPS文本颜色
+    'fist_trail': (0, 255, 255),       # 青色 - 握拳轨迹颜色
+    'fist_center': (0, 0, 255),        # 红色 - 握拳时掌心颜色
+}